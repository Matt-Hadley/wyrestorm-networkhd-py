# WyreStorm NetworkHD API Client

[![PyPI version](https://badge.fury.io/py/wyrestorm-networkhd.svg)](https://badge.fury.io/py/wyrestorm-networkhd)
[![Python Support](https://img.shields.io/pypi/pyversions/wyrestorm-networkhd.svg)](https://pypi.org/project/wyrestorm-networkhd/)
[![Coverage](https://img.shields.io/endpoint?url=https://gist.githubusercontent.com/Matt-Hadley/8f4a6e65e2d520f63a82a34cddcc4b56/raw/coverage.json)](https://github.com/Matt-Hadley/wyrestorm-networkhd-py/actions)
[![License: MIT](https://img.shields.io/badge/License-MIT-yellow.svg)](https://opensource.org/licenses/MIT)
[![Code style: black](https://img.shields.io/badge/code%20style-black-000000.svg)](https://github.com/psf/black)

A Python client library for WyreStorm NetworkHD devices, providing a high-level interface for device control and
monitoring. Supports all major command categories including matrix switching, device control, video walls, multiview,
and more.

## Installation

```bash
pip install wyrestorm-networkhd
```

## Quick Start

### SSH Connection

```python
from wyrestorm_networkhd import NetworkHDClientSSH, NHDAPI

# Create client with SSH connection
client = NetworkHDClientSSH(
    host="192.168.1.100",
    port=10022,
    username="wyrestorm",
    password="networkhd",
    ssh_host_key_policy="warn"
    # Optional configuration parameters for reliability and performance:
    # circuit_breaker_timeout=30.0,        # Time before auto-reset after connection failures
    # heartbeat_interval=30.0,             # Interval for connection health monitoring
    # message_dispatcher_interval=0.1      # Polling frequency for incoming messages
)
```

### RS232 Connection (Optional)

```python
from wyrestorm_networkhd import NetworkHDClientRS232, NHDAPI

# Install RS232 support: pip install wyrestorm-networkhd[rs232]
client = NetworkHDClientRS232(
    port="/dev/ttyUSB0",  # Linux: /dev/ttyUSB0, Windows: COM1
    baudrate=115200,
    timeout=10.0
    # Optional configuration parameters for reliability and performance:
    # circuit_breaker_timeout=30.0,        # Time before auto-reset after connection failures
    # heartbeat_interval=30.0,             # Interval for connection health monitoring
    # message_dispatcher_interval=0.05     # Polling frequency for incoming messages (faster for RS232)
)
```

### Basic Usage

```python
async def main():
    # Create client (SSH or RS232)
    client = NetworkHDClientSSH(
        host="192.168.1.100",
        port=10022,
        username="wyrestorm",
        password="networkhd",
        ssh_host_key_policy="warn"
    )

    # Use async context manager for automatic connection handling
    async with client:
        # Create API wrapper for organized command access
        api = NHDAPI(client)

        # Execute commands and get typed responses
        device_list = await api.api_query.get_devicelist()
        matrix_info = await api.api_query.matrix_get()
        await api.video_wall.scene_active("office", "splitmode")

# Run the async function
import asyncio
asyncio.run(main())
```

## Features

- **Strongly Typed**: Full type hints and data models for all API responses
- **Async/Await Support**: Built for modern Python async applications
- **Multiple Connection Types**: SSH and RS232 (optional) connections
- **Comprehensive API Coverage**: All NetworkHD API commands supported
- **Error Handling**: Robust error handling with custom exception types
- **Context Manager Support**: Clean resource management
- **Real-time Notifications**: Built-in notification handling for device status updates

## API Categories

API categories match those in the API Reference (see below).

- **System Configuration**: Version info, IP settings, device lists
- **Device Configuration**: Device names, info, and status
- **Matrix Switching**: Video, audio, USB, infrared, and serial routing
- **Video Walls**: Scene management and logical screen control
- **Multiview**: Preset and custom layout management
- **Device Control**: Reboot, reset, and port switching
- **Notifications**: Real-time device status updates

## Connection Types

### SSH Connection

The SSH client requires explicit SSH host key verification policy selection to ensure users make conscious security
decisions.

### RS232 Connection

The RS232 client provides serial communication support as an optional extension. Install with:

```bash
pip install wyrestorm-networkhd[rs232]
```

**Note**: RS232 support requires the `async-pyserial` package and appropriate serial port permissions on your system.

### Connection Configuration

Both connection types support optional configuration parameters for reliability and performance tuning:

- **`circuit_breaker_timeout`** (default: 30.0 seconds): Time after which the circuit breaker automatically resets
  following connection failures. The circuit breaker prevents cascading failures by temporarily blocking connection
  attempts after 3 consecutive failures.

- **`heartbeat_interval`** (default: 30.0 seconds): Interval for connection health monitoring and metrics tracking. Used
  internally for connection state management.

- **`message_dispatcher_interval`** (default: 0.1s SSH, 0.05s RS232): Polling frequency for processing incoming
  messages. Lower values provide faster response times but use more CPU. RS232 defaults to a faster interval due to its
  typically higher message throughput.

### Security Recommendations

SSH Client:

- **Production Environments**: Use `"reject"` or `"warn"` policies
- **Development/Testing**: Use `"auto_add"` policy
- **Controlled Networks**: `"auto_add"` may be acceptable if network security is assured Logging:
- **Monitor Logs**: Always monitor logs for security warnings when using permissive policies

## Usage Examples

<<<<<<< HEAD
The following examples assume you have a client connected as shown in the [Basic Usage](#basic-usage) section above. All
code snippets should be placed inside the `async with client:` block.
=======
### Basic Connection and API Usage

```python
from wyrestorm_networkhd import NetworkHDClientSSH, NHDAPI

async def main():
    # Create client with SSH connection
    client = NetworkHDClientSSH(
        host="192.168.1.100",
        port=10022,
        username="wyrestorm",
        password="networkhd",
        ssh_host_key_policy="warn"
    )

    async with client:
        # Create API wrapper for organized command access
        api = NHDAPI(client)

        # Get device list
        device_list = await api.api_query.get_devicelist()
        matrix_info = await api.api_query.matrix_get()

        # Set up matrix routing
        await api.media_stream_matrix_switch.matrix_set("source1", ["display1", "display2"])
```
>>>>>>> 0ee2612b

### Matrix Switching Examples

```python
# Assign source1 to multiple displays
response = await api.media_stream_matrix_switch.matrix_set("source1", ["display1", "display2"])

# Set video-only routing
response = await api.media_stream_matrix_switch.matrix_video_set("source2", "display3")

# Get current matrix status
matrix_status = await api.api_query.matrix_get()
```

### Device Control Examples

```python
# Send power on command to displays
response = await api.connected_device_control.config_set_device_sinkpower("on", ["display1", "display2"])

# Send custom infrared command
ir_data = "0000 0067 0000 0015 0060 0018 0030 0018"
response = await api.connected_device_control.infrared(ir_data, "source1")

# Switch video source on encoder
response = await api.device_port_switch.config_set_device_videosource("source1", "hdmi")

# Control analog audio volume
response = await api.audio_output.config_set_device_audio_volume_analog("up", "display1")
```

### Video Wall and Multiview Examples

```python
# Apply a video wall scene
response = await api.video_wall.scene_active("OfficeVW", "Splitmode")

# Apply multiview layout
response = await api.multiview.mscene_active("display5", "gridlayout")
```

### Text Overlay Examples

```python
# Configure text overlay
color = api.video_stream_text_overlay.get_color_hex("white", "nhd110_140")
response = await api.video_stream_text_overlay.config_set_device_osd_param(
    text="Hello World",
    position_x=100,
    position_y=100,
    text_color=color,
    text_size=2,
    tx="source1"
)

# Enable text overlay
response = await api.video_stream_text_overlay.config_set_device_osd("on", "source1")
```

## Real-time Notifications

The client includes built-in support for real-time device notifications:

```python
from wyrestorm_networkhd import NetworkHDClientSSH

client = NetworkHDClientSSH(
    host="192.168.1.100",
    port=10022,
    username="admin",
    password="secret",
    ssh_host_key_policy="warn"
)

# Register notification callbacks
def on_device_status(notification):
    print(f"Device {notification.device} is {'online' if notification.online else 'offline'}")

def on_cec_data(notification):
    print(f"CEC data from {notification.device}: {notification.cec_data}")

# Register callbacks for different notification types
client.register_notification_callback("endpoint", on_device_status)
client.register_notification_callback("cecinfo", on_cec_data)

# Connect and start receiving notifications
await client.connect()
# Notifications will be automatically handled while connected
```

## Logging

The package includes comprehensive logging for debugging and monitoring. Logging is configured automatically but can be
customized.

### Default Logging

By default, logs are output to the console at INFO level. The following events are logged:

- **INFO**: Connection establishment/disconnection, command execution
- **DEBUG**: Detailed command/response data, SSH connection details
- **ERROR**: Connection failures, command errors

### Customizing Logging

```python
from wyrestorm_networkhd.logging_config import setup_logging

# Set debug level for verbose output
setup_logging(level="DEBUG")

# Log to file
setup_logging(level="INFO", log_file="logs/wyrestorm_networkhd.log")

# Custom format
setup_logging(
    level="DEBUG",
    log_format="%(levelname)s - %(name)s - %(message)s"
)
```

### Log Levels

- **DEBUG**: All details including commands, responses, and SSH operations
- **INFO**: Connection events and command execution (default)
- **WARNING**: Non-critical issues
- **ERROR**: Errors and failures
- **CRITICAL**: Critical system failures

### Environment Variables

Set `LOG_LEVEL` environment variable to control logging level:

```bash
export LOG_LEVEL=DEBUG
python your_script.py
```

## 🚀 Development

### Quick Setup

```bash
git clone https://github.com/Matt-Hadley/wyrestorm-networkhd-py.git
cd wyrestorm-networkhd
make install
```

### Development Commands

```bash
# Essential commands
make install          # Setup development environment
make dev-workflow     # Format, lint, and test (daily development)
make test             # Run tests
make check            # Code quality checks
make build            # Build package
make health-check     # Full project validation

# See all commands
make help
```

### Daily Workflow

```bash
# Setup once
make install

# Daily development
make dev-workflow     # Format → Lint → Test

# Before committing
make check

# Before release
make release
```

### Additional Tools

```bash
# Pre-commit hooks (automatic with make install)
make pre-commit

# Comprehensive validation
make health-check

# Verbose output
VERBOSE=1 make test
```

### Testing

This project uses pytest for comprehensive testing with coverage reporting.

#### Running Tests

```bash
# Run all tests
make test

# Run with coverage
make test-cov

# For verbose output
VERBOSE=1 make test
```

#### Test Categories

- **Unit Tests**: Test individual functions and classes in isolation
- **Async Tests**: Tests for async functionality using `@pytest.mark.asyncio`

#### VS Code Integration

The project includes VS Code configuration for:

- **Testing Panel**: Run and debug tests directly in the editor
- **Coverage Display**: Visual coverage indicators in the gutter
- **Debug Configurations**: Debug tests with breakpoints
- **Tasks**: Quick access to common testing operations

Install the recommended extensions and reload VS Code to enable testing features.

## 📚 Documentation

Documentation is available in the source code through comprehensive docstrings and type hints. Key documentation
sources:

- **README.md**: This file - installation, usage, and examples
- **Usage Examples section**: Complete usage examples
- **Source code**: Comprehensive docstrings and type hints
- **Tests**: Usage examples in the test files

For the official WyreStorm API reference, see the `docs/NetworkHD_API_v6.7.pdf` file included with this project or visit
[WyreStorm Support](https://support.wyrestorm.com/network-hd/api-and-control-drivers).

## License

This project is licensed under the MIT License - see the [LICENSE](LICENSE) file for details.<|MERGE_RESOLUTION|>--- conflicted
+++ resolved
@@ -147,37 +147,8 @@
 
 ## Usage Examples
 
-<<<<<<< HEAD
 The following examples assume you have a client connected as shown in the [Basic Usage](#basic-usage) section above. All
 code snippets should be placed inside the `async with client:` block.
-=======
-### Basic Connection and API Usage
-
-```python
-from wyrestorm_networkhd import NetworkHDClientSSH, NHDAPI
-
-async def main():
-    # Create client with SSH connection
-    client = NetworkHDClientSSH(
-        host="192.168.1.100",
-        port=10022,
-        username="wyrestorm",
-        password="networkhd",
-        ssh_host_key_policy="warn"
-    )
-
-    async with client:
-        # Create API wrapper for organized command access
-        api = NHDAPI(client)
-
-        # Get device list
-        device_list = await api.api_query.get_devicelist()
-        matrix_info = await api.api_query.matrix_get()
-
-        # Set up matrix routing
-        await api.media_stream_matrix_switch.matrix_set("source1", ["display1", "display2"])
-```
->>>>>>> 0ee2612b
 
 ### Matrix Switching Examples
 
@@ -370,39 +341,6 @@
 VERBOSE=1 make test
 ```
 
-### Testing
-
-This project uses pytest for comprehensive testing with coverage reporting.
-
-#### Running Tests
-
-```bash
-# Run all tests
-make test
-
-# Run with coverage
-make test-cov
-
-# For verbose output
-VERBOSE=1 make test
-```
-
-#### Test Categories
-
-- **Unit Tests**: Test individual functions and classes in isolation
-- **Async Tests**: Tests for async functionality using `@pytest.mark.asyncio`
-
-#### VS Code Integration
-
-The project includes VS Code configuration for:
-
-- **Testing Panel**: Run and debug tests directly in the editor
-- **Coverage Display**: Visual coverage indicators in the gutter
-- **Debug Configurations**: Debug tests with breakpoints
-- **Tasks**: Quick access to common testing operations
-
-Install the recommended extensions and reload VS Code to enable testing features.
-
 ## 📚 Documentation
 
 Documentation is available in the source code through comprehensive docstrings and type hints. Key documentation
